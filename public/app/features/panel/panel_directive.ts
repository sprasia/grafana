///<reference path="../../headers/common.d.ts" />

import angular from 'angular';
import $ from 'jquery';
import _ from 'lodash';
import Drop from 'tether-drop';
import {appEvents} from 'app/core/core';

var module = angular.module('grafana.directives');

var panelTemplate = `
  <div class="panel-container">
    <div class="panel-header">
      <span class="panel-info-corner">
        <i class="fa"></i>
        <span class="panel-info-corner-inner"></span>
      </span>

      <span class="panel-loading" ng-show="ctrl.loading">
        <i class="fa fa-spinner fa-spin"></i>
      </span>

      <div class="panel-title-container drag-handle" panel-menu></div>
    </div>

    <div class="panel-content">
      <ng-transclude></ng-transclude>
    </div>
    <panel-resizer></panel-resizer>
  </div>

  <div class="panel-full-edit" ng-if="ctrl.editMode">
    <div class="tabbed-view tabbed-view--panel-edit">
      <div class="tabbed-view-header">
        <h2 class="tabbed-view-title">
          {{ctrl.pluginName}}
        </h2>

        <ul class="gf-tabs">
          <li class="gf-tabs-item" ng-repeat="tab in ::ctrl.editorTabs">
            <a class="gf-tabs-link" ng-click="ctrl.changeTab($index)" ng-class="{active: ctrl.editorTabIndex === $index}">
              {{::tab.title}}
            </a>
          </li>
        </ul>

        <button class="tabbed-view-close-btn" ng-click="ctrl.exitFullscreen();">
          <i class="fa fa-remove"></i>
        </button>
      </div>

      <div class="tabbed-view-body">
        <div ng-repeat="tab in ctrl.editorTabs" ng-if="ctrl.editorTabIndex === $index">
          <panel-editor-tab editor-tab="tab" ctrl="ctrl" index="$index"></panel-editor-tab>
        </div>
      </div>
    </div>
  </div>
`;

module.directive('grafanaPanel', function($rootScope, $document) {
  return {
    restrict: 'E',
    template: panelTemplate,
    transclude: true,
    scope: { ctrl: "=" },
    link: function(scope, elem) {
      var panelContainer = elem.find('.panel-container');
      var cornerInfoElem = elem.find('.panel-info-corner');
      var ctrl = scope.ctrl;
      var infoDrop;

      // the reason for handling these classes this way is for performance
      // limit the watchers on panels etc
      var transparentLastState = false;
      var lastHasAlertRule = false;
      var lastAlertState;
      var hasAlertRule;
      var lastHeight = 0;

      function mouseEnter() {
        panelContainer.toggleClass('panel-hover-highlight', true);
        ctrl.dashboard.setPanelFocus(ctrl.panel.id);
      }

      function mouseLeave() {
        panelContainer.toggleClass('panel-hover-highlight', false);
        ctrl.dashboard.setPanelFocus(0);
      }

      // set initial height
      if (!ctrl.containerHeight) {
        ctrl.calculatePanelHeight();
        panelContainer.css({minHeight: ctrl.containerHeight});
        lastHeight = ctrl.containerHeight;
      }

      // set initial transparency
      if (ctrl.panel.transparent) {
        transparentLastState = true;
        panelContainer.addClass('panel-transparent', true);
      }

      ctrl.events.on('render', () => {
        if (lastHeight !== ctrl.containerHeight) {
          panelContainer.css({minHeight: ctrl.containerHeight});
          lastHeight = ctrl.containerHeight;
        }

        if (transparentLastState !== ctrl.panel.transparent) {
          panelContainer.toggleClass('panel-transparent', ctrl.panel.transparent === true);
          transparentLastState = ctrl.panel.transparent;
        }

        hasAlertRule = ctrl.panel.alert !== undefined;
        if (lastHasAlertRule !== hasAlertRule) {
          panelContainer.toggleClass('panel-has-alert', hasAlertRule);

          lastHasAlertRule = hasAlertRule;
        }

        if (ctrl.alertState) {
          if (lastAlertState) {
            panelContainer.removeClass('panel-alert-state--' + lastAlertState);
          }

          if (ctrl.alertState.state === 'ok' || ctrl.alertState.state === 'alerting') {
            panelContainer.addClass('panel-alert-state--' + ctrl.alertState.state);
          }

          lastAlertState = ctrl.alertState.state;
        } else if (lastAlertState) {
          panelContainer.removeClass('panel-alert-state--' + lastAlertState);
          lastAlertState = null;
        }
      });

      var lastFullscreen;
      $rootScope.onAppEvent('panel-change-view', function(evt, payload) {
        if (lastFullscreen !== ctrl.fullscreen) {
          elem.toggleClass('panel-fullscreen', ctrl.fullscreen ? true : false);
          lastFullscreen = ctrl.fullscreen;
        }
      }, scope);

      function updatePanelCornerInfo() {
        var cornerMode = ctrl.getInfoMode();
        cornerInfoElem[0].className = 'panel-info-corner panel-info-corner--' + cornerMode;

        if (cornerMode) {
          if (infoDrop) {
            infoDrop.destroy();
          }

          infoDrop = new Drop({
            target: cornerInfoElem[0],
            content: function() {
              return ctrl.getInfoContent({mode: 'tooltip'});
            },
            classes: ctrl.error ? 'drop-error' : 'drop-help',
            openOn: 'hover',
            hoverOpenDelay: 100,
            tetherOptions: {
              attachment: 'bottom left',
              targetAttachment: 'top left',
              constraints: [
                {
                  to: 'window',
                  attachment: 'together',
                  pin: true
                }
              ],
            }
          });
        }
      }

      scope.$watchGroup(['ctrl.error', 'ctrl.panel.description'], updatePanelCornerInfo);
      scope.$watchCollection('ctrl.panel.links', updatePanelCornerInfo);

      cornerInfoElem.on('click', function() {
        infoDrop.close();
        scope.$apply(ctrl.openInspector.bind(ctrl));
      });

      elem.on('mouseenter', mouseEnter);
      elem.on('mouseleave', mouseLeave);

<<<<<<< HEAD
      ctrl.isPanelVisible = function () {
        var position = panelContainer[0].getBoundingClientRect();
        return (0 < position.top) && (position.top < window.innerHeight);
      };

      const refreshOnScroll = function () {
        if (ctrl.skippedLastRefresh) {
          ctrl.refresh();
        }
      };

      appEvents.on('scroll', refreshOnScroll, scope);

=======
>>>>>>> ed4d170b
      scope.$on('$destroy', function() {
        elem.off();
        cornerInfoElem.off();

        if (infoDrop) {
          infoDrop.destroy();
        }
      });
    }
  };
});

module.directive('panelResizer', function($rootScope) {
  return {
    restrict: 'E',
    template: '<span class="resize-panel-handle icon-gf icon-gf-grabber"></span>',
    link: function(scope, elem) {
      var resizing = false;
      var lastPanel;
      var ctrl = scope.ctrl;
      var handleOffset;
      var originalHeight;
      var originalWidth;
      var maxWidth;

      function dragStartHandler(e) {
        e.preventDefault();
        resizing = true;

        handleOffset = $(e.target).offset();
        originalHeight = parseInt(ctrl.row.height);
        originalWidth = ctrl.panel.span;
        maxWidth = $(document).width();

        lastPanel = ctrl.row.panels[ctrl.row.panels.length - 1];

        $('body').on('mousemove', moveHandler);
        $('body').on('mouseup', dragEndHandler);
      }

      function moveHandler(e) {
        ctrl.row.height = Math.round(originalHeight + (e.pageY - handleOffset.top));
        ctrl.panel.span = originalWidth + (((e.pageX - handleOffset.left) / maxWidth) * 12);
        ctrl.panel.span = Math.min(Math.max(ctrl.panel.span, 1), 12);

        ctrl.row.updateRowSpan();
        var rowSpan = ctrl.row.span;

        // auto adjust other panels
        if (Math.floor(rowSpan) < 14) {
          // last panel should not push row down
          if (lastPanel === ctrl.panel && rowSpan > 12) {
            lastPanel.span -= rowSpan - 12;
          } else if (lastPanel !== ctrl.panel) {
            // reduce width of last panel so total in row is 12
            lastPanel.span = lastPanel.span - (rowSpan - 12);
            lastPanel.span = Math.min(Math.max(lastPanel.span, 1), 12);
          }
        }

        ctrl.row.panelSpanChanged(true);

        scope.$apply(function() {
          ctrl.render();
        });
      }

      function dragEndHandler() {
        ctrl.panel.span = Math.round(ctrl.panel.span);
        if (lastPanel) {
          lastPanel.span = Math.round(lastPanel.span);
        }

        // first digest to propagate panel width change
        // then render
        $rootScope.$apply(function() {
          ctrl.row.panelSpanChanged();
          setTimeout(function() {
            $rootScope.$broadcast('render');
          });
        });

        $('body').off('mousemove', moveHandler);
        $('body').off('mouseup', dragEndHandler);
      }

      elem.on('mousedown', dragStartHandler);

      var unbind = scope.$on("$destroy", function() {
        elem.off('mousedown', dragStartHandler);
        unbind();
      });
    }
  };
});

module.directive('panelHelpCorner', function($rootScope) {
  return {
    restrict: 'E',
    template: `
      <span class="alert-error panel-error small pointer" ng-if="ctrl.error" ng-click="ctrl.openInspector()">
        <span data-placement="top" bs-tooltip="ctrl.error">
          <i class="fa fa-exclamation"></i><span class="panel-error-arrow"></span>
        </span>
      </span>
    `,
    link: function(scope, elem) {
    }
  };
});

<|MERGE_RESOLUTION|>--- conflicted
+++ resolved
@@ -186,22 +186,6 @@
       elem.on('mouseenter', mouseEnter);
       elem.on('mouseleave', mouseLeave);
 
-<<<<<<< HEAD
-      ctrl.isPanelVisible = function () {
-        var position = panelContainer[0].getBoundingClientRect();
-        return (0 < position.top) && (position.top < window.innerHeight);
-      };
-
-      const refreshOnScroll = function () {
-        if (ctrl.skippedLastRefresh) {
-          ctrl.refresh();
-        }
-      };
-
-      appEvents.on('scroll', refreshOnScroll, scope);
-
-=======
->>>>>>> ed4d170b
       scope.$on('$destroy', function() {
         elem.off();
         cornerInfoElem.off();
