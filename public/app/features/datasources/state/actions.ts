--- conflicted
+++ resolved
@@ -1,5 +1,5 @@
 import { ThunkAction } from 'redux-thunk';
-import { DataSource, DataSourcePermissionDTO, Plugin, StoreState } from 'app/types';
+import { DataSource, Plugin, StoreState } from 'app/types';
 import { getBackendSrv } from '../../../core/services/backend_srv';
 import { LayoutMode } from '../../../core/components/LayoutSelector/LayoutSelector';
 import { updateLocation, updateNavIndex, UpdateNavIndexAction } from '../../../core/actions';
@@ -11,10 +11,6 @@
   LoadDataSourceTypes = 'LOAD_DATA_SOURCE_TYPES',
   LoadDataSource = 'LOAD_DATA_SOURCE',
   LoadDataSourceMeta = 'LOAD_DATA_SOURCE_META',
-<<<<<<< HEAD
-  LoadDataSourcePermissions = 'LOAD_DATA_SOURCE_PERMISSIONS',
-=======
->>>>>>> 6c473d33
   SetDataSourcesSearchQuery = 'SET_DATA_SOURCES_SEARCH_QUERY',
   SetDataSourcesLayoutMode = 'SET_DATA_SOURCES_LAYOUT_MODE',
   SetDataSourceTypeSearchQuery = 'SET_DATA_SOURCE_TYPE_SEARCH_QUERY',
@@ -55,14 +51,6 @@
   payload: Plugin;
 }
 
-<<<<<<< HEAD
-export interface LoadDataSourcePermissionsAction {
-  type: ActionTypes.LoadDataSourcePermissions;
-  payload: DataSourcePermissionDTO;
-}
-
-=======
->>>>>>> 6c473d33
 const dataSourcesLoaded = (dataSources: DataSource[]): LoadDataSourcesAction => ({
   type: ActionTypes.LoadDataSources,
   payload: dataSources,
@@ -81,13 +69,6 @@
 const dataSourceTypesLoaded = (dataSourceTypes: Plugin[]): LoadDataSourceTypesAction => ({
   type: ActionTypes.LoadDataSourceTypes,
   payload: dataSourceTypes,
-});
-
-const dataSourcePermissionsLoaded = (
-  dataSourcePermission: DataSourcePermissionDTO
-): LoadDataSourcePermissionsAction => ({
-  type: ActionTypes.LoadDataSourcePermissions,
-  payload: dataSourcePermission,
 });
 
 export const setDataSourcesSearchQuery = (searchQuery: string): SetDataSourcesSearchQueryAction => ({
@@ -114,12 +95,7 @@
   | SetDataSourceTypeSearchQueryAction
   | LoadDataSourceAction
   | UpdateNavIndexAction
-<<<<<<< HEAD
-  | LoadDataSourceMetaAction
-  | LoadDataSourcePermissionsAction;
-=======
   | LoadDataSourceMetaAction;
->>>>>>> 6c473d33
 
 type ThunkResult<R> = ThunkAction<R, StoreState, undefined, Action>;
 
@@ -169,42 +145,6 @@
   };
 }
 
-export function loadDataSourcePermissions(id: number): ThunkResult<void> {
-  return async dispatch => {
-    const response = await getBackendSrv().get(`/api/datasources/${id}/permissions`);
-    dispatch(dataSourcePermissionsLoaded(response));
-  };
-}
-
-export function enableDataSourcePermissions(id: number): ThunkResult<void> {
-  return async dispatch => {
-    await getBackendSrv().post(`/api/datasources/${id}/enable-permissions`, {});
-    dispatch(loadDataSourcePermissions(id));
-  };
-}
-
-export function disableDataSourcePermissions(id: number): ThunkResult<void> {
-  return async dispatch => {
-    await getBackendSrv().post(`/api/datasources/${id}/disable-permissions`, {});
-    dispatch(loadDataSourcePermissions(id));
-  };
-}
-
-export function addDataSourcePermission(id: number, data: object): ThunkResult<void> {
-  return async dispatch => {
-    await getBackendSrv().post(`/api/datasources/${id}/permissions`, data);
-
-    dispatch(loadDataSourcePermissions(id));
-  };
-}
-
-export function removeDataSourcePermission(id: number, permissionId: number): ThunkResult<void> {
-  return async dispatch => {
-    await getBackendSrv().delete(`/api/datasources/${id}/permissions/${permissionId}`);
-    dispatch(loadDataSourcePermissions(id));
-  };
-}
-
 export function nameExits(dataSources, name) {
   return (
     dataSources.filter(dataSource => {
